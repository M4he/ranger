--- conflicted
+++ resolved
@@ -24,14 +24,8 @@
 vim, mutt or ncmpcpp so the usage will be intuitive and efficient.
 """
 
-<<<<<<< HEAD
-from os import path, environ
-from ranger.ext.openstruct import OpenStruct
-from sys import argv
-=======
 import os
 from ranger.core.main import main
->>>>>>> 6615467c
 
 # Information
 __license__ = 'GPL3'
@@ -40,56 +34,4 @@
 __email__ = 'romanz@lavabit.com'
 
 # Constants
-<<<<<<< HEAD
-USAGE = '%prog [options] [path/filename]'
-RANGERDIR = path.dirname(__file__)
-LOGFILE = '/tmp/errorlog'
-if 'XDG_CONFIG_HOME' in environ and environ['XDG_CONFIG_HOME']:
-	DEFAULT_CONFDIR = environ['XDG_CONFIG_HOME'] + '/ranger'
-else:
-	DEFAULT_CONFDIR = '~/.config/ranger'
-DEBUG = ('-d' in argv or '--debug' in argv) and ('--' not in argv or
-	(('-d' in argv and argv.index('-d') < argv.index('--')) or
-	('--debug' in argv and argv.index('--debug') < argv.index('--'))))
-
-# Get some valid arguments before actually parsing them in main()
-arg = OpenStruct(debug=DEBUG, clean=False, confdir=DEFAULT_CONFDIR,
-		mode=0, flags='', targets=[])
-
-# Debugging features.  These will be activated when run with --debug.
-# Example usage in the code:
-# import ranger; ranger.log("hello world")
-def log(*objects, **keywords):
-	"""
-	Writes objects to a logfile (for the purpose of debugging only.)
-	Has the same arguments as print() in python3.
-	"""
-	if not DEBUG: return
-	start = 'start' in keywords and keywords['start'] or 'ranger:'
-	sep   =   'sep' in keywords and keywords['sep']   or ' '
-	_file =  'file' in keywords and keywords['file']  or open(LOGFILE, 'a')
-	end   =   'end' in keywords and keywords['end']   or '\n'
-	_file.write(sep.join(map(str, (start, ) + objects)) + end)
-
-def log_traceback():
-	if not DEBUG: return
-	import traceback
-	traceback.print_stack(file=open(LOGFILE, 'a'))
-
-# Handy functions
-def relpath_conf(*paths):
-	"""returns the path relative to rangers configuration directory"""
-	if arg.clean:
-		assert 0, "Should not access relpath_conf in clean mode!"
-	else:
-		return path.join(arg.confdir, *paths)
-
-def relpath(*paths):
-	"""returns the path relative to rangers library directory"""
-	return path.join(RANGERDIR, *paths)
-
-# Clean up
-del path, environ, OpenStruct, argv
-=======
-RANGERDIR = os.path.dirname(__file__)
->>>>>>> 6615467c
+RANGERDIR = os.path.dirname(__file__)