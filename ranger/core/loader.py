--- conflicted
+++ resolved
@@ -14,34 +14,17 @@
 # along with this program.  If not, see <http://www.gnu.org/licenses/>.
 
 from collections import deque
-<<<<<<< HEAD
 from time import time, sleep
 from subprocess import Popen, PIPE
-=======
 from time import time
-from ranger.core.shared import FileManagerAware
->>>>>>> 6615467c
+from ranger.shared import FileManagerAware
 import math
 import os
 import select
 
-from ranger.shared import FileManagerAware
-
-<<<<<<< HEAD
-def status_generator():
-	"""Generate a rotating line which can be used as a throbber"""
-	while True:
-		yield '/'
-		yield '-'
-		yield '\\'
-		yield '|'
-
 
 class Loadable(object):
 	paused = False
-=======
-class LoadableObject(object):
->>>>>>> 6615467c
 	def __init__(self, gen, descr):
 		self.load_generator = gen
 		self.description = descr
