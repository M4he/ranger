--- conflicted
+++ resolved
@@ -223,7 +223,6 @@
 # ===================================================================
 
 # Basic
-<<<<<<< HEAD
 map <C-x><C-c> quit!
 map <C-x>k quit
 
@@ -238,46 +237,14 @@
 map <C-x>w taskview_open
 
 map <A-x>  console
-map <A-!>  console shell 
-map <A-f> chain draw_possible_programs; console open_with 
+map <A-!>  console shell%space
+map <A-f> chain draw_possible_programs; console open_with%space
 
 # Change the line mode
 map <C-x>mf linemode filename
+map <C-x>mi linemode fileinfo
 map <C-x>mp linemode permissions
 map <C-x>mt linemode metatitle
-=======
-map     Q quit!
-map     q quit
-copymap q ZZ ZQ
-
-map R     reload_cwd
-map <C-r> reset
-map <C-l> redraw_window
-map <C-c> abort
-map <esc> change_mode normal
-
-map i display_file
-map ? help
-map W display_log
-map w taskview_open
-map S shell $SHELL
-
-map :  console
-map ;  console
-map !  console shell%space
-map @  console -p6 shell  %%s
-map #  console shell -p%space
-map s  console shell%space
-map r  chain draw_possible_programs; console open_with%space
-map f  console find%space
-map cd console cd%space
-
-# Change the line mode
-map Mf linemode filename
-map Mi linemode fileinfo
-map Mp linemode permissions
-map Mt linemode metatitle
->>>>>>> 89146651
 
 # Tagging / Marking
 map <C-x>t<any> tag_toggle tag=%any
@@ -347,10 +314,9 @@
 map <C-x>wn shell -f echo -n %f    | xsel -i; xsel -o | xsel -i -b
 
 # Filesystem Operations
-<<<<<<< HEAD
 map <C-x>= chmod
 
-map <A-d>  console rename 
+map <A-d>  console rename%space
 map <C-e>  eval fm.open_console('rename ' + fm.thisfile.basename)
 map <C-a>  eval fm.open_console('rename ' + fm.thisfile.basename, position=7)
 
@@ -371,57 +337,9 @@
 map <C-x><A-w>r copy mode=remove
 
 # Searching
-map <C-x>s console search_inc 
+map <C-x>s console search_inc%space
 map <C-s> search_next
 map <C-r> search_next forward=False
-=======
-map =  chmod
-
-map cw console rename%space
-map a  rename_append
-map A  eval fm.open_console('rename ' + fm.thisfile.basename)
-map I  eval fm.open_console('rename ' + fm.thisfile.basename, position=7)
-
-map pp paste
-map po paste overwrite=True
-map pl paste_symlink relative=False
-map pL paste_symlink relative=True
-map phl paste_hardlink
-map pht paste_hardlinked_subtree
-
-map dD console delete
-
-map dd cut
-map ud uncut
-map da cut mode=add
-map dr cut mode=remove
-
-map yy copy
-map uy uncut
-map ya copy mode=add
-map yr copy mode=remove
-
-# Temporary workarounds
-map dgg eval fm.cut(dirarg=dict(to=0), narg=quantifier)
-map dG  eval fm.cut(dirarg=dict(to=-1), narg=quantifier)
-map dj  eval fm.cut(dirarg=dict(down=1), narg=quantifier)
-map dk  eval fm.cut(dirarg=dict(up=1), narg=quantifier)
-map ygg eval fm.copy(dirarg=dict(to=0), narg=quantifier)
-map yG  eval fm.copy(dirarg=dict(to=-1), narg=quantifier)
-map yj  eval fm.copy(dirarg=dict(down=1), narg=quantifier)
-map yk  eval fm.copy(dirarg=dict(up=1), narg=quantifier)
-
-# Searching
-map /  console search%space
-map n  search_next
-map N  search_next forward=False
-map ct search_next order=tag
-map cs search_next order=size
-map ci search_next order=mimetype
-map cc search_next order=ctime
-map cm search_next order=mtime
-map ca search_next order=atime
->>>>>>> 89146651
 
 # Tabs
 #map <C-n>     tab_new ~
@@ -465,7 +383,6 @@
 map <C-x>dc get_cumulative_size
 
 # Settings
-<<<<<<< HEAD
 map <C-x>zc    toggle_option collapse_preview
 map <C-x>zd    toggle_option sort_directories_first
 map <C-x>zh    toggle_option show_hidden
@@ -476,21 +393,7 @@
 map <C-x>zs    toggle_option sort_case_insensitive
 map <C-x>zu    toggle_option autoupdate_cumulative_size
 map <C-x>zv    toggle_option use_preview_script
-map <C-x>zf    console filter 
-=======
-map zc    toggle_option collapse_preview
-map zd    toggle_option sort_directories_first
-map zh    toggle_option show_hidden
-map <C-h> toggle_option show_hidden
-map zi    toggle_option flushinput
-map zm    toggle_option mouse_enabled
-map zp    toggle_option preview_files
-map zP    toggle_option preview_directories
-map zs    toggle_option sort_case_insensitive
-map zu    toggle_option autoupdate_cumulative_size
-map zv    toggle_option use_preview_script
-map zf    console filter%space
->>>>>>> 89146651
+map <C-x>zf    console filter%space
 
 # Bookmarks
 map <C-x>rb<any> enter_bookmark %any
