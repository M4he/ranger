# Copyright (C) 2009, 2010  Roman Zimbelmann <romanz@lavabit.com>
#
# This program is free software: you can redistribute it and/or modify
# it under the terms of the GNU General Public License as published by
# the Free Software Foundation, either version 3 of the License, or
# (at your option) any later version.
#
# This program is distributed in the hope that it will be useful,
# but WITHOUT ANY WARRANTY; without even the implied warranty of
# MERCHANTABILITY or FITNESS FOR A PARTICULAR PURPOSE.  See the
# GNU General Public License for more details.
#
# You should have received a copy of the GNU General Public License
# along with this program.  If not, see <http://www.gnu.org/licenses/>.

import ranger
from ranger.ext.signal_dispatcher import SignalDispatcher
from ranger.ext.openstruct import OpenStruct

ALLOWED_SETTINGS = {
	'show_hidden': bool,
	'show_hidden_bookmarks': bool,
	'show_cursor': bool,
	'autosave_bookmarks': bool,
	'save_console_history': bool,
	'collapse_preview': bool,
	'column_ratios': (tuple, list, set),
	'display_size_in_main_column': bool,
	'display_size_in_status_bar': bool,
	'draw_borders': bool,
	'draw_bookmark_borders': bool,
	'sort': str,
	'sort_reverse': bool,
	'sort_case_insensitive': bool,
	'sort_directories_first': bool,
	'update_title': bool,
	'shorten_title': int,  # Note: False is an instance of int
	'tilde_in_titlebar': bool,
	'max_history_size': (int, type(None)),
	'max_console_history_size': (int, type(None)),
	'scroll_offset': int,
	'preview_files': bool,
	'preview_directories': bool,
	'mouse_enabled': bool,
	'flushinput': bool,
	'colorscheme': str,
	'colorscheme_overlay': (type(None), type(lambda:0)),
	'hidden_filter': lambda x: isinstance(x, str) or hasattr(x, 'match'),
	'xterm_alt_key': bool,
}


COMPAT_MAP = {
	'sort_reverse': 'reverse',
	'sort_directories_first': 'directories_first',
}


class SettingObject(SignalDispatcher):
	def __init__(self):
		SignalDispatcher.__init__(self)
		self.__dict__['_settings'] = dict()
		self.__dict__['_setting_sources'] = list()
		for name in ALLOWED_SETTINGS:
			self.signal_bind('setopt.'+name,
					self._raw_set_with_signal, priority=0.2)

	def __setattr__(self, name, value):
		if name[0] == '_':
			self.__dict__[name] = value
		else:
			assert name in self._settings, "No such setting: {0}!".format(name)
			assert self._check_type(name, value)
			kws = dict(setting=name, value=value,
					previous=self._settings[name])
			self.signal_emit('setopt', **kws)
			self.signal_emit('setopt.'+name, **kws)

	def __getattr__(self, name):
		assert name in ALLOWED_SETTINGS or name in self._settings, \
				"No such setting: {0}!".format(name)
		try:
			return self._settings[name]
		except:
			for struct in self._setting_sources:
				try: value = getattr(struct, name)
				except: pass
				else: break
			else:
				raise Exception("The option `{0}' was not defined" \
						" in the defaults!".format(name))
			assert self._check_type(name, value)
			self._raw_set(name, value)
			self.__setattr__(name, value)
			return self._settings[name]

	def __iter__(self):
		for x in self._settings:
			yield x

	def types_of(self, name):
		try:
			typ = ALLOWED_SETTINGS[name]
		except KeyError:
			return tuple()
		else:
			if isinstance(typ, tuple):
				return typ
			else:
				return (typ, )


	def _check_type(self, name, value):
		from inspect import isfunction
		typ = ALLOWED_SETTINGS[name]
		if isfunction(typ):
			assert typ(value), \
				"The option `" + name + "' has an incorrect type!"
		else:
			assert isinstance(value, typ), \
				"The option `" + name + "' has an incorrect type!"\
				" Got " + str(type(value)) + ", expected " + str(typ) + "!"
		return True

	__getitem__ = __getattr__
	__setitem__ = __setattr__

	def _raw_set(self, name, value):
		self._settings[name] = value

	def _raw_set_with_signal(self, signal):
		self._settings[signal.setting] = signal.value


# -- globalize the settings --
class SettingsAware(object):
	settings = OpenStruct()

	@staticmethod
	def _setup():
		settings = SettingObject()

		from ranger.gui.colorscheme import _colorscheme_name_to_class
		settings.signal_bind('setopt.colorscheme',
				_colorscheme_name_to_class, priority=1)

		if not ranger.arg.clean:
			# overwrite single default options with custom options
			try:
				import options as my_options
			except ImportError:
				pass
			else:
				settings._setting_sources.append(my_options)

				# For backward compatibility:
				for new, old in COMPAT_MAP.items():
					try:
						setattr(my_options, new, getattr(my_options, old))
						print("Warning: the option `{0}'"\
								" was renamed to `{1}'\nPlease update"\
								" your configuration file soon." \
								.format(old, new))
					except AttributeError:
						pass

		from ranger.defaults import options as default_options
		settings._setting_sources.append(default_options)
		assert all(hasattr(default_options, setting) \
				for setting in ALLOWED_SETTINGS), \
				"Ensure that all options are defined in the defaults!"

<<<<<<< HEAD
		try:
			import apps
		except ImportError:
			from ranger.defaults import apps
		settings._raw_set('apps', apps)

		SettingsAware.settings = settings

	@staticmethod
	def _setup_keys():  # ugly! but works.
		import ranger.api.keys
		import ranger.shared
		env = ranger.shared.EnvironmentAware.env
		ranger.api.keys.keymanager = env.keymanager
		from ranger.defaults import keys
		try:
			import keys
		except ImportError:
			pass
=======
		SettingsAware.settings = settings
>>>>>>> c2238598
<|MERGE_RESOLUTION|>--- conflicted
+++ resolved
@@ -170,26 +170,4 @@
 				for setting in ALLOWED_SETTINGS), \
 				"Ensure that all options are defined in the defaults!"
 
-<<<<<<< HEAD
-		try:
-			import apps
-		except ImportError:
-			from ranger.defaults import apps
-		settings._raw_set('apps', apps)
-
-		SettingsAware.settings = settings
-
-	@staticmethod
-	def _setup_keys():  # ugly! but works.
-		import ranger.api.keys
-		import ranger.shared
-		env = ranger.shared.EnvironmentAware.env
-		ranger.api.keys.keymanager = env.keymanager
-		from ranger.defaults import keys
-		try:
-			import keys
-		except ImportError:
-			pass
-=======
-		SettingsAware.settings = settings
->>>>>>> c2238598
+		SettingsAware.settings = settings