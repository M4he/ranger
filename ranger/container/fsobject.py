--- conflicted
+++ resolved
@@ -47,21 +47,10 @@
     return path.translate(_SAFE_STRING_TABLE)
 
 
-<<<<<<< HEAD
-class FileSystemObject(  # pylint: disable=too-many-instance-attributes
+class FileSystemObject(  # pylint: disable=too-many-instance-attributes,too-many-public-methods
         FileManagerAware, SettingsAware, LocalFile):
     basename = None
     relative_path = None
-    relative_path_lower = None
-    dirname = None
-    extension = None
-=======
-class FileSystemObject(  # pylint: disable=too-many-instance-attributes,too-many-public-methods
-        FileManagerAware, SettingsAware):
-    basename = None
-    relative_path = None
-    infostring = None
->>>>>>> 1bbee381
     path = None
     permissions = None
     stat = None
@@ -143,13 +132,10 @@
                     return linemode
         return DEFAULT_LINEMODE
 
-<<<<<<< HEAD
-=======
     @lazy_property
     def dirname(self):
         return dirname(self.path)
 
->>>>>>> 1bbee381
     @lazy_property
     def shell_escaped_basename(self):
         return shell_escape(self.basename)
