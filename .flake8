[flake8]
max-line-length = 99
<<<<<<< HEAD
ignore = E221
exclude = ranger/ext/filemode.py
=======
ignore = E221,E128
>>>>>>> 1bbee381
<|MERGE_RESOLUTION|>--- conflicted
+++ resolved
@@ -1,8 +1,4 @@
 [flake8]
 max-line-length = 99
-<<<<<<< HEAD
-ignore = E221
-exclude = ranger/ext/filemode.py
-=======
 ignore = E221,E128
->>>>>>> 1bbee381
+exclude = ranger/ext/filemode.py